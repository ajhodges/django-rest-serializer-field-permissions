from argparse import Namespace

<<<<<<< HEAD
from django.contrib.auth.models import AnonymousUser, User
=======
from django.contrib.auth.models import User, AnonymousUser
>>>>>>> 8858ba2f
from django.test import TestCase, RequestFactory

from rest_framework import serializers

<<<<<<< HEAD
from rest_framework_serializer_field_permissions.permissions import AllowAny, AllowNone, IsAuthenticated, BaseFieldPermission
from rest_framework_serializer_field_permissions.fields import BooleanField, SerializerPermissionMixin, CharField
=======
from rest_framework_serializer_field_permissions.permissions import AllowAny, AllowNone, IsAuthenticated
from rest_framework_serializer_field_permissions.fields import BooleanField, IntegerField, SerializerPermissionMixin
>>>>>>> 8858ba2f
from rest_framework_serializer_field_permissions.serializers import FieldPermissionSerializerMixin
from test_app.models import Album, Track


class PermissionTests(TestCase):
    def test_allow_any(self):
        permission = AllowAny()

        self.assertTrue(permission.has_permission({}))
        self.assertTrue(permission.has_object_permission({}, None))

    def test_allow_none(self):
        permission = AllowNone()

        self.assertFalse(permission.has_permission({}))
        self.assertFalse(permission.has_object_permission({}, None))

    def test_is_authenticated(self):
        permission = IsAuthenticated()

        authenticated_user = Namespace(is_authenticated=True)
        authenticated_request = Namespace(user=authenticated_user)
        self.assertTrue(permission.has_permission(authenticated_request))

        unauthenticated_user = Namespace(is_authenticated=False)
        unauthenticated_request = Namespace(user=unauthenticated_user)
        self.assertFalse(permission.has_permission(unauthenticated_request))


class FieldTests(TestCase):
    def test_permission_field_assignment(self):
        field = BooleanField()
        self.assertTrue(hasattr(field, "permission_classes"))
        self.assertEqual(len(field.permission_classes), 0)

        field = BooleanField(permission_classes=(AllowAny(), AllowNone()))
        self.assertTrue(hasattr(field, "permission_classes"))
        self.assertEqual(len(field.permission_classes), 2)

    def test_single_permission_checking(self):
        field = BooleanField(permission_classes=(AllowAny(),))
        self.assertTrue(field.check_permission({}))

        field = BooleanField(permission_classes=(AllowNone(),))
        self.assertFalse(field.check_permission({}))

        field = BooleanField(permission_classes=(IsAuthenticated(),))
        authenticated_user = Namespace(is_authenticated=True)
        authenticated_request = Namespace(user=authenticated_user)
        self.assertTrue(field.check_permission(authenticated_request))

        unauthenticated_user = Namespace(is_authenticated=False)
        unauthenticated_request = Namespace(user=unauthenticated_user)
        self.assertFalse(field.check_permission(unauthenticated_request))

    def test_multiple_permission_checking(self):
        """
        Field check_permission should only return true if all of its permissions return true
        """

        field = BooleanField(permission_classes=(AllowAny(), AllowNone()))
        self.assertFalse(field.check_permission({}))

        field = BooleanField(permission_classes=(AllowNone(), AllowAny()))
        self.assertFalse(field.check_permission({}))

        field = BooleanField(permission_classes=(AllowNone(), AllowNone()))
        self.assertFalse(field.check_permission({}))

        field = BooleanField(permission_classes=(AllowAny(), AllowAny()))
        self.assertTrue(field.check_permission({}))


class TrackSerializer(SerializerPermissionMixin, serializers.ModelSerializer):
    class Meta:
        model = Track
        fields = ('order', 'title')


class SerializerFieldTests(TestCase):
    def setUp(self):
        self.album = Album.objects.create(album_name='Album Name',
                                          artist='Album Artist')

        Track.objects.create(album=self.album,
                             order=1,
                             title='Public Service Announcement',
                             duration=245)

    def get_album_serializer(self, _tracks):
        class AlbumSerializer(FieldPermissionSerializerMixin, serializers.ModelSerializer):
            tracks = _tracks

            class Meta:
                model = Album
                fields = ('album_name', 'artist', 'tracks')

        return AlbumSerializer

    def test_many_false_serializer_field(self):
        field = TrackSerializer(permission_classes=(AllowNone(),))
        self.assertFalse(field.check_permission({}))

    def test_many_true_serializer_field(self):
        field = TrackSerializer(permission_classes=(AllowNone(),), many=True)

        self.assertFalse(field.check_permission({}))

    def test_many_false_serializer_field_removed(self):
        tracks = TrackSerializer(permission_classes=(AllowNone(),))

        album_serializer = self.get_album_serializer(tracks)(instance=self.album, context={'request': {}})

        self.assertFalse('tracks' in album_serializer.data)

    def test_many_true_serializer_field_removed(self):
        tracks = TrackSerializer(permission_classes=(AllowNone(),), many=True)

        album_serializer = self.get_album_serializer(tracks)(instance=self.album, context={'request': {}})

        self.assertFalse('tracks' in album_serializer.data)


<<<<<<< HEAD
class ObjectPermissionTests(TestCase):
    class IsArtist(BaseFieldPermission):
        def has_object_permission(self, request, obj):
            return request.user.username == obj.artist

    def setUp(self):
        self.user = User.objects.create_user(username='Album Artist', email='jacob@jacob.com', password='top_secret')
        self.album = Album.objects.create(album_name='Album Name',
                                          diary='I hated recording every second of this',
                                          artist=self.user.username)

        self.request = RequestFactory().get(f'/album/{self.album.album_name}')
        self.request.user = self.user
        RequestMiddleware.request = self.request  # Provide the request middleware with a dummy request object

    def get_album_serializer(self, _diary):
        class AlbumSerializer(FieldPermissionSerializerMixin, serializers.ModelSerializer):
            diary = _diary

            class Meta:
                model = Album
                fields = ('album_name', 'artist', 'diary')

        return AlbumSerializer

    def test_only_artist_can_see_album_diary(self):
        diary = CharField(permission_classes=(self.IsArtist(),))

        album_serializer = self.get_album_serializer(diary)(instance=self.album, context={'request': self.request})
        self.assertTrue('diary' in album_serializer.data)

        self.request.user = AnonymousUser()
        album_serializer = self.get_album_serializer(diary)(instance=self.album, context={'request': self.request})
        self.assertFalse('diary' in album_serializer.data)

        album_2 = Album.objects.create(album_name='Other Album Name',
                                       diary='I have a crush on "Album Artist"',
                                       artist='Other Album Artist')

        self.request.user = self.user
        album_serializer = self.get_album_serializer(diary)(many=True, instance=[self.album, album_2], context={'request': self.request})
        self.assertTrue('diary' in album_serializer.data[0])
        self.assertFalse('diary' in album_serializer.data[1])

    def test_serializer_creates_dont_fail(self):
        diary = CharField(permission_classes=(self.IsArtist(),))
        album_serializer = self.get_album_serializer(diary)(context={'request': self.request})
        album_serializer.create({'album_name': f'{self.album.album_name} 2', 'diary': self.album.diary, 'artist': self.album.artist})
=======
class TrackPermissionSerializer(SerializerPermissionMixin, FieldPermissionSerializerMixin, serializers.ModelSerializer):
    duration = IntegerField(permission_classes=(IsAuthenticated(), ))

    class Meta:
        model = Track
        fields = ('order', 'title', 'duration')


class AlbumNestedSerializer(FieldPermissionSerializerMixin, serializers.ModelSerializer):
    tracks = TrackPermissionSerializer(many=True)

    class Meta:
        model = Album
        fields = ('album_name', 'artist', 'tracks')


class NestedSerializerTests(TestCase):
    def setUp(self):
        self.user = User.objects.create_user(username='Album Artist', email='jacob@jacob.com', password='top_secret')
        self.album = Album.objects.create(album_name='Album Name',
                                          artist='Album Artist')

        Track.objects.create(album=self.album,
                             order=1,
                             title='Public Service Announcement',
                             duration=245)

        self.request = RequestFactory().get(f'/album/{self.album.album_name}')
        self.request.user = self.user

    def test_request_context_passed_to_nested_serializer(self):
        album_serializer = AlbumNestedSerializer(instance=self.album, context={'request': self.request})
        self.assertTrue(album_serializer.fields['tracks'].context['request'] == self.request)
        self.assertTrue('duration' in album_serializer.data['tracks'][0])

        self.request.user = AnonymousUser()
        album_serializer = AlbumNestedSerializer(instance=self.album, context={'request': self.request})
        self.assertFalse('duration' in album_serializer.data['tracks'][0])
>>>>>>> 8858ba2f
<|MERGE_RESOLUTION|>--- conflicted
+++ resolved
@@ -1,21 +1,12 @@
 from argparse import Namespace
 
-<<<<<<< HEAD
-from django.contrib.auth.models import AnonymousUser, User
-=======
 from django.contrib.auth.models import User, AnonymousUser
->>>>>>> 8858ba2f
 from django.test import TestCase, RequestFactory
 
 from rest_framework import serializers
 
-<<<<<<< HEAD
 from rest_framework_serializer_field_permissions.permissions import AllowAny, AllowNone, IsAuthenticated, BaseFieldPermission
-from rest_framework_serializer_field_permissions.fields import BooleanField, SerializerPermissionMixin, CharField
-=======
-from rest_framework_serializer_field_permissions.permissions import AllowAny, AllowNone, IsAuthenticated
-from rest_framework_serializer_field_permissions.fields import BooleanField, IntegerField, SerializerPermissionMixin
->>>>>>> 8858ba2f
+from rest_framework_serializer_field_permissions.fields import BooleanField, IntegerField, SerializerPermissionMixin, CharField
 from rest_framework_serializer_field_permissions.serializers import FieldPermissionSerializerMixin
 from test_app.models import Album, Track
 
@@ -139,7 +130,6 @@
         self.assertFalse('tracks' in album_serializer.data)
 
 
-<<<<<<< HEAD
 class ObjectPermissionTests(TestCase):
     class IsArtist(BaseFieldPermission):
         def has_object_permission(self, request, obj):
@@ -188,7 +178,8 @@
         diary = CharField(permission_classes=(self.IsArtist(),))
         album_serializer = self.get_album_serializer(diary)(context={'request': self.request})
         album_serializer.create({'album_name': f'{self.album.album_name} 2', 'diary': self.album.diary, 'artist': self.album.artist})
-=======
+
+        
 class TrackPermissionSerializer(SerializerPermissionMixin, FieldPermissionSerializerMixin, serializers.ModelSerializer):
     duration = IntegerField(permission_classes=(IsAuthenticated(), ))
 
@@ -226,5 +217,4 @@
 
         self.request.user = AnonymousUser()
         album_serializer = AlbumNestedSerializer(instance=self.album, context={'request': self.request})
-        self.assertFalse('duration' in album_serializer.data['tracks'][0])
->>>>>>> 8858ba2f
+        self.assertFalse('duration' in album_serializer.data['tracks'][0])