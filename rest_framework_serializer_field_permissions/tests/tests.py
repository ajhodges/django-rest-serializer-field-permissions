--- conflicted
+++ resolved
@@ -1,21 +1,12 @@
 from argparse import Namespace
 
-<<<<<<< HEAD
 from django.contrib.auth.models import AnonymousUser, User
-=======
-from django.contrib.auth.models import User, AnonymousUser
->>>>>>> 315e16d8
 from django.test import TestCase, RequestFactory
 
 from rest_framework import serializers
 
-<<<<<<< HEAD
 from rest_framework_serializer_field_permissions.permissions import AllowAny, AllowNone, IsAuthenticated, BaseFieldPermission
-from rest_framework_serializer_field_permissions.fields import BooleanField, SerializerPermissionMixin, CharField
-=======
-from rest_framework_serializer_field_permissions.permissions import AllowAny, AllowNone, IsAuthenticated
-from rest_framework_serializer_field_permissions.fields import BooleanField, IntegerField, SerializerPermissionMixin
->>>>>>> 315e16d8
+from rest_framework_serializer_field_permissions.fields import BooleanField, IntegerField, SerializerPermissionMixin, CharField
 from rest_framework_serializer_field_permissions.serializers import FieldPermissionSerializerMixin
 from test_app.models import Album, Track
 
@@ -139,7 +130,46 @@
         self.assertFalse('tracks' in album_serializer.data)
 
 
-<<<<<<< HEAD
+class TrackPermissionSerializer(SerializerPermissionMixin, FieldPermissionSerializerMixin, serializers.ModelSerializer):
+    duration = IntegerField(permission_classes=(IsAuthenticated(), ))
+
+    class Meta:
+        model = Track
+        fields = ('order', 'title', 'duration')
+
+
+class AlbumNestedSerializer(FieldPermissionSerializerMixin, serializers.ModelSerializer):
+    tracks = TrackPermissionSerializer(many=True)
+
+    class Meta:
+        model = Album
+        fields = ('album_name', 'artist', 'tracks')
+
+
+class NestedSerializerTests(TestCase):
+    def setUp(self):
+        self.user = User.objects.create_user(username='Album Artist', email='jacob@jacob.com', password='top_secret')
+        self.album = Album.objects.create(album_name='Album Name',
+                                          artist='Album Artist')
+
+        Track.objects.create(album=self.album,
+                             order=1,
+                             title='Public Service Announcement',
+                             duration=245)
+
+        self.request = RequestFactory().get(f'/album/{self.album.album_name}')
+        self.request.user = self.user
+
+    def test_request_context_passed_to_nested_serializer(self):
+        album_serializer = AlbumNestedSerializer(instance=self.album, context={'request': self.request})
+        self.assertTrue(album_serializer.fields['tracks'].context['request'] == self.request)
+        self.assertTrue('duration' in album_serializer.data['tracks'][0])
+
+        self.request.user = AnonymousUser()
+        album_serializer = AlbumNestedSerializer(instance=self.album, context={'request': self.request})
+        self.assertFalse('duration' in album_serializer.data['tracks'][0])
+
+
 class ObjectPermissionTests(TestCase):
     class IsArtist(BaseFieldPermission):
         def has_object_permission(self, request, obj):
@@ -153,7 +183,6 @@
 
         self.request = RequestFactory().get(f'/album/{self.album.album_name}')
         self.request.user = self.user
-        RequestMiddleware.request = self.request  # Provide the request middleware with a dummy request object
 
     def get_album_serializer(self, _diary):
         class AlbumSerializer(FieldPermissionSerializerMixin, serializers.ModelSerializer):
@@ -182,44 +211,4 @@
         self.request.user = self.user
         album_serializer = self.get_album_serializer(diary)(many=True, instance=[self.album, album_2], context={'request': self.request})
         self.assertTrue('diary' in album_serializer.data[0])
-        self.assertFalse('diary' in album_serializer.data[1])
-=======
-class TrackPermissionSerializer(SerializerPermissionMixin, FieldPermissionSerializerMixin, serializers.ModelSerializer):
-    duration = IntegerField(permission_classes=(IsAuthenticated(), ))
-
-    class Meta:
-        model = Track
-        fields = ('order', 'title', 'duration')
-
-
-class AlbumNestedSerializer(FieldPermissionSerializerMixin, serializers.ModelSerializer):
-    tracks = TrackPermissionSerializer(many=True)
-
-    class Meta:
-        model = Album
-        fields = ('album_name', 'artist', 'tracks')
-
-
-class NestedSerializerTests(TestCase):
-    def setUp(self):
-        self.user = User.objects.create_user(username='Album Artist', email='jacob@jacob.com', password='top_secret')
-        self.album = Album.objects.create(album_name='Album Name',
-                                          artist='Album Artist')
-
-        Track.objects.create(album=self.album,
-                             order=1,
-                             title='Public Service Announcement',
-                             duration=245)
-
-        self.request = RequestFactory().get(f'/album/{self.album.album_name}')
-        self.request.user = self.user
-
-    def test_request_context_passed_to_nested_serializer(self):
-        album_serializer = AlbumNestedSerializer(instance=self.album, context={'request': self.request})
-        self.assertTrue(album_serializer.fields['tracks'].context['request'] == self.request)
-        self.assertTrue('duration' in album_serializer.data['tracks'][0])
-
-        self.request.user = AnonymousUser()
-        album_serializer = AlbumNestedSerializer(instance=self.album, context={'request': self.request})
-        self.assertFalse('duration' in album_serializer.data['tracks'][0])
->>>>>>> 315e16d8
+        self.assertFalse('diary' in album_serializer.data[1])