--- conflicted
+++ resolved
@@ -2,12 +2,8 @@
 Drop in serializer mixins.
 """
 
-<<<<<<< HEAD
 from django.db.models import Model
-from rest_framework_serializer_field_permissions.middleware import RequestMiddleware
 
-=======
->>>>>>> 8858ba2f
 
 class FieldPermissionSerializerMixin(object):
     """
@@ -35,12 +31,8 @@
         :return: a set of permission-scrubbed fields
         """
         ret = super(FieldPermissionSerializerMixin, self).fields
-<<<<<<< HEAD
-        request = RequestMiddleware.request
+        request = self.context.get('request', None)
         instance = self.current_instance
-=======
-        request = self.context.get('request', None)
->>>>>>> 8858ba2f
 
         if request is None:
             raise RuntimeError(
