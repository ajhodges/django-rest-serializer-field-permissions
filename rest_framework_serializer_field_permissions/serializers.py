--- conflicted
+++ resolved
@@ -1,11 +1,7 @@
 """
 Drop in serializer mixins.
 """
-<<<<<<< HEAD
 from django.utils.functional import cached_property
-from rest_framework_serializer_field_permissions.middleware import RequestMiddleware
-=======
->>>>>>> 315e16d8
 
 
 class FieldPermissionSerializerMixin(object):
@@ -40,12 +36,8 @@
         :return: a set of permission-scrubbed fields
         """
         ret = super(FieldPermissionSerializerMixin, self).fields
-<<<<<<< HEAD
-        request = RequestMiddleware.request
+        request = self.context['request']
         instance = self.current_instance
-=======
-        request = self.context['request']
->>>>>>> 315e16d8
 
         if request is None:
             raise RuntimeError(
