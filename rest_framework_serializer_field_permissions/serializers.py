--- conflicted
+++ resolved
@@ -1,13 +1,9 @@
 """
 Drop in serializer mixins.
 """
-<<<<<<< HEAD
-from django.utils.functional import cached_property
-=======
 
 from django.db.models import Model
-from rest_framework_serializer_field_permissions.middleware import RequestMiddleware
->>>>>>> 85fb6ecb
+from django.utils.functional import cached_property
 
 
 class FieldPermissionSerializerMixin(object):
@@ -25,8 +21,8 @@
         self.current_instance = None
 
     def to_representation(self, instance):
-<<<<<<< HEAD
-        self.current_instance = instance
+        if isinstance(instance, Model):
+            self.current_instance = instance
 
         # Invalidate cache for fields
         try:
@@ -34,10 +30,6 @@
         except AttributeError:
             pass
 
-=======
-        if isinstance(instance, Model):
-            self.current_instance = instance
->>>>>>> 85fb6ecb
         return super(FieldPermissionSerializerMixin, self).to_representation(instance)
 
     @cached_property
